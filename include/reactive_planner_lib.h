--- conflicted
+++ resolved
@@ -253,12 +253,7 @@
 };
 
 DiffeoTransformResult computeDiffeoTransform(
-<<<<<<< HEAD
-    std::vector<double> robot_position,
-    double robot_orientation,
-=======
     std::vector<double> robot_position, double robot_orientation,
->>>>>>> 7b08a190
     std::vector<std::vector<TriangleClass>> diffeo_tree_array,
     DiffeoParamsClass diffeo_params);
 
